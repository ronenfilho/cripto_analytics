import os
import sys
import pandas as pd
import logging

sys.path.append(os.path.dirname(os.path.dirname(os.path.abspath(__file__))))
from src.utils import timing, setup_logging
from src.config import RAW_DATA, PROCESSED_FILE

<<<<<<< HEAD
# Configura o logger
setup_logging()
logger = logging.getLogger(__name__)

=======
setup_logging()
>>>>>>> 25fae3c3

def combine_csv_files(raw_folder: str, processed_file: str):
    """
    Combina todos os arquivos CSV da pasta especificada em um único arquivo.

    Args:
        raw_folder (str): Caminho para a pasta contendo os arquivos CSV.
        processed_file (str): Caminho para o arquivo combinado a ser salvo.
    """
<<<<<<< HEAD
    logger.info(f"Iniciando a combinação de arquivos CSV na pasta: {raw_folder}")

=======
    logging.info(f"Iniciando combinação de arquivos CSV em {raw_folder}...")
>>>>>>> 25fae3c3
    # Lista todos os arquivos CSV na pasta raw
    csv_files = [f for f in os.listdir(raw_folder) if f.endswith('.csv')]

    # Verifica se há arquivos CSV na pasta
    if not csv_files:
        logger.error(f"Nenhum arquivo CSV encontrado na pasta: {raw_folder}")
        raise FileNotFoundError(f"Nenhum arquivo CSV encontrado na pasta: {raw_folder}")

    logger.info(f"Arquivos CSV encontrados: {csv_files}")

    # Inicializa uma lista para armazenar os DataFrames
    dataframes = []

    # Lê cada arquivo CSV e adiciona ao DataFrame
    for file in csv_files:
        file_path = os.path.join(raw_folder, file)
        logger.debug(f"Lendo o arquivo: {file_path}")
        df = pd.read_csv(file_path, skiprows=1)
        # Renomeia a 8ª coluna para 'Volume'
        if len(df.columns) >= 8:
            df.columns.values[7] = 'Volume'
        dataframes.append(df)

    # Combina todos os DataFrames em um único DataFrame
    combined_df = pd.concat(dataframes, ignore_index=True)
    logger.info(f"Arquivos combinados com sucesso. Salvando no arquivo: {processed_file}")

    # Salva o DataFrame combinado no arquivo especificado
    combined_df.to_csv(processed_file, index=False)
<<<<<<< HEAD
    logger.info(f"Arquivo combinado salvo com sucesso: {processed_file}")

@timing
def run_combine_csv_files(raw_folder, processed_file):
    logger.info("Executando a função run_combine_csv_files.")
=======
    logging.info(f"Arquivos CSV combinados salvos em {processed_file} com {len(combined_df)} registros.")

@timing
def run_combine_csv_files(raw_folder, processed_file):    
    logging.info("Preparando para combinar arquivos CSV...")
>>>>>>> 25fae3c3
    # Garante que a pasta processed existe
    os.makedirs(os.path.dirname(processed_file), exist_ok=True)
    logger.debug(f"Pasta garantida: {os.path.dirname(processed_file)}")
    # Combina os arquivos CSV
    combine_csv_files(raw_folder, processed_file)
    logging.info("Processo de combinação concluído.")

def main():
    """Função principal para ser chamada por outros métodos."""
    try:
        logger.info("Iniciando o processo principal de combinação de CSVs.")
        run_combine_csv_files(RAW_DATA, PROCESSED_FILE)
<<<<<<< HEAD
    except Exception as e:
        logger.exception("Ocorreu um erro inesperado durante a execução.")
        print("Ocorreu um erro inesperado. Verifique os logs acima.")
=======
    except Exception:
        logging.exception("Ocorreu um erro inesperado.")

>>>>>>> 25fae3c3

if __name__ == "__main__":
    main()<|MERGE_RESOLUTION|>--- conflicted
+++ resolved
@@ -1,20 +1,17 @@
 import os
 import sys
 import pandas as pd
+import logging
 import logging
 
 sys.path.append(os.path.dirname(os.path.dirname(os.path.abspath(__file__))))
 from src.utils import timing, setup_logging
 from src.config import RAW_DATA, PROCESSED_FILE
 
-<<<<<<< HEAD
 # Configura o logger
 setup_logging()
 logger = logging.getLogger(__name__)
 
-=======
-setup_logging()
->>>>>>> 25fae3c3
 
 def combine_csv_files(raw_folder: str, processed_file: str):
     """
@@ -24,12 +21,8 @@
         raw_folder (str): Caminho para a pasta contendo os arquivos CSV.
         processed_file (str): Caminho para o arquivo combinado a ser salvo.
     """
-<<<<<<< HEAD
     logger.info(f"Iniciando a combinação de arquivos CSV na pasta: {raw_folder}")
 
-=======
-    logging.info(f"Iniciando combinação de arquivos CSV em {raw_folder}...")
->>>>>>> 25fae3c3
     # Lista todos os arquivos CSV na pasta raw
     csv_files = [f for f in os.listdir(raw_folder) if f.endswith('.csv')]
 
@@ -59,19 +52,11 @@
 
     # Salva o DataFrame combinado no arquivo especificado
     combined_df.to_csv(processed_file, index=False)
-<<<<<<< HEAD
     logger.info(f"Arquivo combinado salvo com sucesso: {processed_file}")
 
 @timing
 def run_combine_csv_files(raw_folder, processed_file):
     logger.info("Executando a função run_combine_csv_files.")
-=======
-    logging.info(f"Arquivos CSV combinados salvos em {processed_file} com {len(combined_df)} registros.")
-
-@timing
-def run_combine_csv_files(raw_folder, processed_file):    
-    logging.info("Preparando para combinar arquivos CSV...")
->>>>>>> 25fae3c3
     # Garante que a pasta processed existe
     os.makedirs(os.path.dirname(processed_file), exist_ok=True)
     logger.debug(f"Pasta garantida: {os.path.dirname(processed_file)}")
@@ -84,15 +69,10 @@
     try:
         logger.info("Iniciando o processo principal de combinação de CSVs.")
         run_combine_csv_files(RAW_DATA, PROCESSED_FILE)
-<<<<<<< HEAD
     except Exception as e:
         logger.exception("Ocorreu um erro inesperado durante a execução.")
         print("Ocorreu um erro inesperado. Verifique os logs acima.")
-=======
-    except Exception:
-        logging.exception("Ocorreu um erro inesperado.")
-
->>>>>>> 25fae3c3
 
 if __name__ == "__main__":
+    main()
     main()